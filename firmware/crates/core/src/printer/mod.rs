pub mod components;

use components::{config::ComponentsConfig, Peripherals, Printer3DComponents};

pub struct Printer3D<P: Peripherals>
{
	components: Printer3DComponents<P>,
}

impl<P: Peripherals> Printer3D<P>
{
<<<<<<< HEAD
	pub fn new(mut peripherals: P, components_config: ComponentsConfig<P>) -> Result<Self, CreationError<P>>
=======
	pub fn new(mut peripherals: P, components_config: ComponentsConfig) -> Result<Self, CreationError<P>>
>>>>>>> e5febfd7
	{
		Ok(Self {
			components: Printer3DComponents::new(&mut peripherals, components_config)
				.map_err(CreationError::Components)?,
		})
	}

	pub fn tick(&mut self) -> Result<(), components::TickError<P::ZAxisEndstop>>
	{
		self.components.tick()?;

		Ok(())
	}
}

#[derive(Debug)]
pub enum CreationError<P: Peripherals>
{
	Components(components::CreationError<P::StepperTickerTimer, P::ZAxisEndstop, P::UartDriver>),
}<|MERGE_RESOLUTION|>--- conflicted
+++ resolved
@@ -9,11 +9,7 @@
 
 impl<P: Peripherals> Printer3D<P>
 {
-<<<<<<< HEAD
-	pub fn new(mut peripherals: P, components_config: ComponentsConfig<P>) -> Result<Self, CreationError<P>>
-=======
 	pub fn new(mut peripherals: P, components_config: ComponentsConfig) -> Result<Self, CreationError<P>>
->>>>>>> e5febfd7
 	{
 		Ok(Self {
 			components: Printer3DComponents::new(&mut peripherals, components_config)
