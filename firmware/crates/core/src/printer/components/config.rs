--- conflicted
+++ resolved
@@ -1,14 +1,7 @@
-<<<<<<< HEAD
-use super::{motion, Peripherals};
-use crate::utils::math::Percentage;
-
-pub struct ComponentsConfig<P: Peripherals>
-=======
 use super::motion;
 use crate::utils::math::Percentage;
 
 pub struct ComponentsConfig
->>>>>>> e5febfd7
 {
 	pub layer_fan_min_duty_cycle_to_move: Percentage,
 	pub hotend_fan_min_duty_cycle_to_move: Percentage,
@@ -16,25 +9,7 @@
 	pub hotend_pid: temperature::PidConfig,
 	pub heated_bed_pid: temperature::PidConfig,
 
-<<<<<<< HEAD
-	pub motion_controller: motion::CreationParameters<
-		P::StepperTickerTimer,
-		P::Kinematics,
-		P::LeftDirPin,
-		P::LeftStepPin,
-		P::RightDirPin,
-		P::RightStepPin,
-		P::ZAxisDirPin,
-		P::ZAxisStepPin,
-		P::ExtruderDirPin,
-		P::ExtruderStepPin,
-		P::XAxisEndstop,
-		P::YAxisEndstop,
-		P::ZAxisEndstop,
-	>,
-=======
 	pub motion_controller: motion::CreationConfig,
->>>>>>> e5febfd7
 }
 
 pub mod temperature
